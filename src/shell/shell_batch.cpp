--- conflicted
+++ resolved
@@ -74,16 +74,11 @@
 	}
 	DOS_SeekFile(file_handle,&(this->location),DOS_SEEK_SET);
 
-<<<<<<< HEAD
 	uint16_t bytes_read = 1;
 	uint8_t data = 0;
 	char val = 0;
 	char temp[CMD_MAXLINE] = "";
-=======
-	Bit8u c=0;Bit16u n=1;
-	char temp[CMD_MAXLINE];
 	char temp_cycles_hack[CMD_MAXLINE];
->>>>>>> 41905f4f
 emptyline:
 	char * cmd_write=temp;
 	do {
@@ -169,12 +164,7 @@
 			} else {
 				/* Not a command line number has to be an environment */
 				char * first = strchr(cmd_read,'%');
-<<<<<<< HEAD
 				/* No env after all. Ignore a single % */
-				if (!first) {/* *cmd_write++ = '%';*/continue;}
-=======
-
-				/* No env afterall. Ignore a single % */
 				if (!first) {
 					/* *cmd_write++ = '%';*/
 					//check if input contains cycles + max/auto  and that next character is space or empty
@@ -196,7 +186,6 @@
 					}
 					continue;
 				}
->>>>>>> 41905f4f
 				*first++ = 0;
 				std::string env;
 				if (shell->GetEnvStr(cmd_read,env)) {
